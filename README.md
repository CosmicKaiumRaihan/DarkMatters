--- conflicted
+++ resolved
@@ -1,19 +1,3 @@
-<<<<<<< HEAD
-# DarkMatters
-Setup:
-
-Linux: run make in the emissions folder
-
-Windows: you need to make this work, there is a sample compilation bat file
-
-To run the example notebook make sure you set the following variable in calculation.yaml: electronExecFile
-
-Some input variables can have a unit property. These should be included in astropy readable format. To see the unit lists take a look at the config folder and the quantities.yaml file. 
-
-calcData:
-
-calcRmax: either a value or -1/"Rmax" without units, the latter give Rmax = Rvir
-=======
 # DarkMatters
 Setup:
 
@@ -29,5 +13,4 @@
 
 calcData:
 
-calcRmax: either a value or -1/"Rmax" without units, the latter give Rmax = Rvir
->>>>>>> b3ee37bc
+calcRmax: either a value or -1/"Rmax" without units, the latter give Rmax = Rvir