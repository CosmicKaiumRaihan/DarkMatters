--- conflicted
+++ resolved
@@ -1,4 +1,3 @@
-<<<<<<< HEAD
 from genericpath import isfile
 import numpy as np
 from os.path import join
@@ -716,732 +715,4 @@
         os.remove(join(wd,py_file))
     if isfile(join(wd,c_file)):
         os.remove(join(wd,c_file))
-    return {'calc_data':calc_data,'halo_data':halo_data,'part_data':part_data,'mag_data':mag_data,'gas_data':gas_data,'diff_data':diff_data,'cosmo_data':cosmo_data}
-
-=======
-"""
-DarkMatters module for controlling execution of calculations
-"""
-import numpy as np
-import os
-from scipy.integrate import simpson
-from astropy import constants
-import sympy
-from sympy.utilities.lambdify import lambdify
-
-from .output import fatal_error,warning,calcWrite,wimpWrite,spacer_length
-from .dictionary_checks import checkCosmology,checkCalculation,checkDiffusion,checkGas,checkHalo,checkMagnetic,checkParticles
-from .emissions import adi_electron,green_electron,fluxes,emissivity
-
-def getIndex(set,val):
-    """
-    Returns the index of an object inside an array, no checks are done, use with caution
-
-    Arguments
-    ---------------------------
-    set : array-like
-        Full set of values to search
-    val : scalar
-        Value to find index of
-
-    Returns
-    ---------------------------
-    index : int
-        Index of val inside set
-    """
-    return np.where(set==val)[0][0]
-
-def takeSamples(xmin,xmax,nx,spacing="log",axis=-1):
-    """
-    Wrapper method for using linspace or logspace without writing log10 everywhere
-
-    Arguments
-    ---------------------------
-    xmin : float
-        Starting value
-    xmax : float
-        Ending value
-    nx : int
-        Number of samples
-    spacing : str, optional 
-        "log" or "lin, chooses logspace or linspace (default is "log")
-
-    Returns
-    ---------------------------
-    samples : array-like (nx)
-        Values spaced between xmin and max
-    """
-    if spacing == "log":
-        return np.logspace(np.log10(xmin),np.log10(xmax),num=nx,axis=-1)
-    else:
-        return np.linspace(xmin,xmax,num=nx,axis=-1)
-
-def physical_averages(rmax,mode_exp,calcData,haloData,magData,gasData):
-    """
-    Computes averages for magnetic field and halo data within radius rmax
-
-    Arguments
-    ---------------------------
-    rmax : float
-        Integration limit
-    mode_exp  : float
-        Flag, 1 for decay or 2 for annihilation
-    calcData : dictionary
-        Calculation properties
-    haloData : dictionary
-        Halo properties
-    magData : dictionary
-        Magnetic field
-    gasData : dictionary
-        Gas distribution
-
-    Returns
-    ---------------------------
-    b_av, ne_av : float,float
-        Volume averages
-    """
-    def weightedVolAvg(y,r,w=None):
-        if w is None:
-            w = np.ones_like(r)
-        return simpson(y*w*r**2,r)/simpson(w*r**2,r)
-    rSet = takeSamples(haloData['haloScale']*10**calcData['log10RSampleMinFactor'],rmax,100)
-    if haloData['haloWeights'] == "rho":
-        weights = haloData['haloDensityFunc'](rSet)**mode_exp #the average is weighted
-    else:
-        weights = np.ones_like(rSet)
-    return weightedVolAvg(magData['magFieldFunc'](rSet),rSet,w=weights),weightedVolAvg(gasData['gasDensityFunc'](rSet),rSet,w=weights)
-
-
-def calcElectrons(mx,calcData,haloData,partData,magData,gasData,diffData,overWrite=True):
-    """
-    Computes equilibrium electron distributions from given dictionaries
-
-    Arguments
-    ---------------------------
-    mx : float
-        WIMP mass in GeV
-    calcData : dictionary
-        Calculation properties
-    haloData : dictionary
-        Halo properties
-    partData : dictionary
-        Particle physics
-    magData : dictionary
-        Magnetic field
-    gasData : dictionary
-        Das distribution
-    diffData : dictionary
-        Diffusion properties
-    overWrite : boolean
-        If True will replace any existing values in calcData['results']
-
-    Returns
-    ---------------------------
-    calcData : dictionary
-        Calculation information with electron distribution in calcData['results']['electronData']
-    """
-    mIndex = getIndex(calcData['mWIMP'],mx)
-    if (not calcData['results']['electronData'][mIndex] is None) and (not overWrite):
-        print("="*spacer_length)
-        print(f"Electron Equilibrium distribution exists for WIMP mass {mx} GeV and overWrite=False, skipping")
-        print("="*spacer_length)
-        print("Process Complete")
-        return calcData
-    if partData['emModel'] == "annihilation":
-        mode_exp = 2.0
-    else:
-        mode_exp = 1.0
-    if partData['decayInput']:
-        mxEff = mx
-    else:
-        mxEff = mx*0.5*mode_exp #this takes into account decay when mode_exp = 1, annihilation mode_exp = 2 means mxEff = mx
-    if diffData['lossOnly']:
-        diff = 0
-        delta = 0
-        d0 = diffData['diffConstant']
-    else:
-        diff = 1
-        delta = diffData['diffIndex']
-        d0 = diffData['diffConstant']
-    if diffData['diffRmax'] == "2*Rvir":
-        rLimit = 2*haloData['haloRvir']
-    else:
-        rLimit = diffData['diffRmax']
-
-    if "green" in calcData['electronMode']:
-        b_av,ne_av = physical_averages(haloData['greenAveragingScale'],mode_exp,calcData,haloData,magData,gasData)
-        if "gasAverageDensity" in gasData.keys():
-            ne_av = gasData['gasAverageDensity']
-        if "magFieldAverage" in magData.keys():
-            b_av = gasData['magFieldAverage']
-    elif "greenAveragingScale" in haloData.keys():
-        haloData.pop('greenAveragingScale')
-        
-    if partData['emModel'] == "annihilation":
-        sigV = partData['crossSection']
-    else:
-        sigV = partData['decayRate']
-
-    r_sample = takeSamples(haloData['haloScale']*10**calcData['log10RSampleMinFactor'],rLimit,calcData['rSampleNum'])
-    rho_dm_sample = haloData['haloDensityFunc'](r_sample)
-    b_sample = magData['magFieldFunc'](r_sample)
-    ne_sample = gasData['gasDensityFunc'](r_sample)
-
-    if "green" in calcData['electronMode']:
-        #Note sigV is left out here to simplify numerical convergence, it is restored below
-        E_set = takeSamples(np.log10(calcData['eSampleMin']/mxEff),0,calcData['eSampleNum'],spacing="lin")
-        Q_set = partData['dNdxInterp']['positrons'](mxEff,E_set).flatten()/np.log(1e1)/10**E_set/mxEff*(constants.m_e*constants.c**2).to("GeV").value
-        E_set = 10**E_set*mxEff/(constants.m_e*constants.c**2).to("GeV").value
-    else:
-        E_set = 10**takeSamples(np.log10(calcData['eSampleMin']/mxEff),0,calcData['eSampleNum'],spacing="lin")*mxEff
-        Q_set = partData['dNdxInterp']['positrons'](mxEff,np.log10(E_set/mxEff)).flatten()/np.log(1e1)/E_set*sigV
-
-    if np.all(Q_set == 0.0):
-        warning("At WIMP mass {mx} GeV dN/dE functions are zero at all considered energies!\nNote that in decay cases we sample mxEff= 0.5*mx")
-
-    print("="*spacer_length)
-    print("Calculating Electron Equilibriumn Distributions")
-    print("="*spacer_length)
-    if calcData['electronMode'] == "green-python":
-        print("Solution via: Green's function (python implementation)")
-        print(f'Magnetic Field Average Strength: {b_av:.2e} micro Gauss')
-        print(f'Gas Average Density: {ne_av:.2e} cm^-3')
-        print(f'Averaging scale: {haloData["greenAveragingScale"]:.2e} Mpc')
-        calcData['results']['electronData'][mIndex] = green_electron.equilibriumElectronsGridPartial(calcData['eGreenSampleNum'],E_set,Q_set,calcData['rGreenSampleNum'],r_sample,rho_dm_sample,b_sample,ne_sample,mx,mode_exp,b_av,ne_av,haloData['haloZ'],delta,diff,d0,diffData["photonDensity"],calcData['threadNumber'],calcData['imageNumber'])*sigV
-    elif calcData['electronMode'] == "green-c":
-        print("Solution via: Green's function (c++ implementation)")
-        print(f'Magnetic Field Average Strength: {b_av:.2e} micro Gauss')
-        print(f'Gas Average Density: {ne_av:.2e} cm^-3')
-        print(f'Averaging scale: {haloData["greenAveragingScale"]:.2e} Mpc')
-        py_file = "temp_electrons_py.out"
-        c_file = "temp_electrons_c.in"
-        wd = os.getcwd()
-        calcData['results']['electronData'][mIndex] = green_electron.electrons_from_c(os.path.join(wd,py_file),os.path.join(wd,c_file),calcData['electronExecFile'],calcData['eGreenSampleNum'],E_set,Q_set,calcData['rGreenSampleNum'],r_sample,rho_dm_sample,b_sample,ne_sample,mx,mode_exp,b_av,ne_av,haloData['haloZ'],delta,diff,d0,diffData['photonDensity'],num_threads=calcData['threadNumber'],num_images=calcData['imageNumber'])
-        if calcData['results']['electronData'][mIndex] is None:
-            fatal_error(f"The electron executable {calcData['electronExecFile']} is not compiled or location not specified correctly")
-        else:
-            calcData['results']['electronData'][mIndex] *= sigV
-    elif calcData['electronMode'] == "adi-python":
-        print("Solution via: ADI method (python implementation)")
-        r = sympy.symbols('r')
-        dBdr_sample = lambdify(r,sympy.diff(magData['magFieldFunc'](r),r))(r_sample)
-        if np.isscalar(dBdr_sample):
-            dBdr_sample = dBdr_sample*np.ones_like(r_sample)
-        adiSolver = adi_electron.adi_scheme(benchmark_flag=calcData['adiBenchMarkMode'],const_Delta_t=calcData['adiDeltaTConstant'])
-        calcData['results']['electronData'][mIndex] = adiSolver.solveElectrons(mx,haloData['haloZ'],E_set,r_sample,rho_dm_sample,Q_set,b_sample,dBdr_sample,ne_sample,haloData['haloScale'],1.0,diffData['diffIndex'],uPh=diffData['photonDensity'],diff0=diffData['diffConstant'],Delta_t_min=calcData['adiDeltaTMin'],lossOnly=diffData['lossOnly'],mode_exp=mode_exp,Delta_ti=calcData['adiDeltaTi'],max_t_part=calcData['adiMaxSteps'],Delta_t_reduction=calcData['adiDeltaTReduction'])*(constants.m_e*constants.c**2).to("GeV").value
-    print("Process Complete")
-    return calcData
-
-def calcRadioEm(mx,calcData,haloData,partData,magData,gasData,diffData):
-    """
-    Computes radio emissivities from given dictionaries
-
-    Arguments
-    ---------------------------
-    mx : float
-        WIMP mass in GeV
-    calcData : dictionary
-        Calculation properties
-    haloData : dictionary
-        Halo properties
-    partData : dictionary
-        Particle physics
-    magData : dictionary
-        Magnetic field
-    gasData : dictionary
-        Das distribution
-    diffData : dictionary
-        Diffusion properties
-
-    Returns
-    ---------------------------
-    calcData : dictionary
-        Calculation information with radio emissivity in calcData['results']['radioEmData']
-    """
-    print("="*spacer_length)
-    print("Calculating Radio Emissivity")
-    print("="*spacer_length)
-    if partData['emModel'] == "annihilation":
-        mode_exp = 2.0
-    else:
-        mode_exp = 1.0
-    if diffData['diffRmax'] == "2*Rvir":
-        rLimit = 2*haloData['haloRvir']
-    else:
-        rLimit = diffData['diffRmax']
-    if partData['decayInput']:
-        mxEff = mx
-    else:
-        mxEff = mx*0.5*mode_exp #this takes into account decay when mode_exp = 1, annihilation mode_exp = 2 means mxEff = mx
-    mIndex = getIndex(calcData['mWIMP'],mx)
-    rSample = takeSamples(haloData['haloScale']*10**calcData['log10RSampleMinFactor'],rLimit,calcData['rSampleNum'])
-    fSample = calcData['fSampleValues']
-    xSample = takeSamples(np.log10(calcData['eSampleMin']/mxEff),0,calcData['eSampleNum'],spacing="lin")
-    gSample = 10**xSample*mxEff/(constants.m_e*constants.c**2).to("GeV").value
-    bSample = magData['magFieldFunc'](rSample)
-    neSample = gasData['gasDensityFunc'](rSample)
-    if calcData['results']['electronData'][mIndex] is None:
-        calcData = calcElectrons(mx,calcData,haloData,partData,magData,gasData,diffData)
-    electrons = calcData['results']['electronData'][mIndex]
-    if calcData['results']['radioEmData'][mIndex] is None:
-        calcData['results']['radioEmData'][mIndex] = emissivity.radioEmGrid(electrons,fSample,rSample,gSample,bSample,neSample)
-    print("Process Complete")
-    return calcData
-
-def calcPrimaryEm(mx,calcData,haloData,partData,diffData):
-    """
-    Computes primary gamma-ray or neutrino emissivity from given dictionaries
-
-    Arguments
-    ---------------------------
-    mx : float
-        WIMP mass in GeV
-    calcData : dictionary
-        Calculation properties
-    haloData : dictionary
-        Halo properties
-    partData : dictionary
-        Particle physics
-
-    Returns
-    ---------------------------
-    calcData : dictionary
-        Calculation information with emissivity in calcData['results'][x], x = primaryEmData or neutrinoEmData
-    """
-    if calcData['freqMode'] in ["gamma","pgamma","all"]:
-        print("="*spacer_length)
-        print("Calculating Primary Gamma-ray Emissivity")
-        print("="*spacer_length)
-        specType = "gammas"
-        emmType = 'primaryEmData'
-    else:
-        print("="*spacer_length)
-        print("Calculating Neutrino Emissivity")
-        print("="*spacer_length)
-        specType = calcData['freqMode']
-        emmType = 'neutrinoEmData'
-    mIndex = getIndex(calcData['mWIMP'],mx)
-    if partData['emModel'] == "annihilation":
-        mode_exp = 2.0
-    else:
-        mode_exp = 1.0
-    if diffData['diffRmax'] == "2*Rvir":
-        rLimit = 2*haloData['haloRvir']
-    else:
-        rLimit = diffData['diffRmax']
-    if partData['decayInput']:
-        mxEff = mx
-    else:
-        mxEff = mx*0.5*mode_exp #this takes into account decay when mode_exp = 1, annihilation mode_exp = 2 means mxEff = mx
-    rSample = takeSamples(haloData['haloScale']*10**calcData['log10RSampleMinFactor'],rLimit,calcData['rSampleNum'])
-    fSample = calcData['fSampleValues']
-    xSample = takeSamples(np.log10(calcData['eSampleMin']/mxEff),0,calcData['eSampleNum'],spacing="lin")
-    if partData['emModel'] == "annihilation":
-        sigV = partData['crossSection']
-    else:
-        sigV = partData['decayRate']
-    gSample = 10**xSample*mxEff/(constants.m_e*constants.c**2).to("GeV").value
-    rhoSample = haloData['haloDensityFunc'](rSample)
-    qSample = partData['dNdxInterp'][specType](mxEff,xSample).flatten()/np.log(1e1)/10**xSample/mxEff*(constants.m_e*constants.c**2).to("GeV").value*sigV
-    if np.all(qSample == 0.0):
-        warning("At WIMP mass {mx} GeV dN/dE functions are zero at all considered energies!\nNote that in decay cases we sample mxEff= 0.5*mx")
-    calcData['results'][emmType][mIndex] = emissivity.primaryEmHighE(mx,rhoSample,haloData['haloZ'],gSample,qSample,fSample,mode_exp)
-    print("Process Complete")
-    return calcData
-
-def calcSecondaryEm(mx,calcData,haloData,partData,magData,gasData,diffData):
-    """
-    Computes secondary high-energy emissivities from given dictionaries
-
-    Arguments
-    ---------------------------
-    mx : float
-        WIMP mass in GeV
-    calcData : dictionary
-        Calculation properties
-    haloData : dictionary
-        Halo properties
-    partData : dictionary
-        Particle physics
-    magData : dictionary
-        Magnetic field
-    gasData : dictionary
-        Das distribution
-    diffData : dictionary
-        Diffusion properties
-
-    Returns
-    ---------------------------
-    calcData : dictionary
-        Calculation information with emissivity in calcData['results']['secondaryEmData']
-    """
-    print("="*spacer_length)
-    print("Calculating Secondary Gamma-ray Emissivity")
-    print("="*spacer_length)
-    if partData['emModel'] == "annihilation":
-        mode_exp = 2.0
-    else:
-        mode_exp = 1.0
-    mIndex = getIndex(calcData['mWIMP'],mx)
-    if diffData['diffRmax'] == "2*Rvir":
-        rLimit = 2*haloData['haloRvir']
-    else:
-        rLimit = diffData['diffRmax']
-    if partData['decayInput']:
-        mxEff = mx
-    else:
-        mxEff = mx*0.5*mode_exp #this takes into account decay when mode_exp = 1, annihilation mode_exp = 2 means mxEff = mx
-    rSample = takeSamples(haloData['haloScale']*10**calcData['log10RSampleMinFactor'],rLimit,calcData['rSampleNum'])
-    fSample = calcData['fSampleValues'] #frequency values
-    xSample = takeSamples(np.log10(calcData['eSampleMin']/mxEff),0,calcData['eSampleNum'],spacing="lin")
-    gSample = 10**xSample*mxEff/(constants.m_e*constants.c**2).to("GeV").value
-    neSample = gasData['gasDensityFunc'](rSample)
-    if calcData['results']['electronData'][mIndex] is None:
-        calcData = calcElectrons(mx,calcData,haloData,partData,magData,gasData,diffData)
-    electrons = calcData['results']['electronData'][mIndex]
-    calcData['results']['secondaryEmData'][mIndex] = emissivity.secondaryEmHighE(electrons,haloData['haloZ'],gSample,fSample,neSample,diffData['photonTemp'])
-    print("Process Complete")
-    return calcData  
-
-def calcFlux(mx,calcData,haloData,diffData):
-    """
-    Computes flux from given dictionaries
-
-    Arguments
-    ---------------------------
-    mx : float
-        WIMP mass in GeV
-    calcData : dictionary
-        Calculation properties
-    haloData : dictionary
-        Halo properties
-
-    Returns
-    ---------------------------
-    calcData : dictionary
-        Calculation information with flux in calcData['results']['finalData']
-    """
-    print("="*spacer_length)
-    print("Calculating Flux")
-    print("="*spacer_length)
-    print(f"Frequency mode: {calcData['freqMode']}")
-    if diffData['diffRmax'] == "2*Rvir":
-        rLimit = 2*haloData['haloRvir']
-    else:
-        rLimit = diffData['diffRmax']
-    if 'calcRmaxIntegrate' in calcData.keys():
-        if calcData['calcRmaxIntegrate'] == "Rvir":
-            rmax = haloData['haloRvir']
-        elif calcData['calcRmaxIntegrate'] == -1:
-            rmax = rLimit
-        else:
-            rmax = calcData['calcRmaxIntegrate']
-        print(f"Integration radius: {rmax} Mpc")
-    else:
-        rmax = np.tan(calcData['calcAngmaxIntegrate']/180/60*np.pi)*haloData['haloDistance']/(1+haloData['haloZ'])**2
-        print(f"Integration radius: {calcData['calcAngmaxIntegrate']} arcmins = {rmax} Mpc")
-    mIndex = getIndex(calcData['mWIMP'],mx)
-    if calcData['freqMode'] == "all":
-        emm = calcData['results']['radioEmData'][mIndex] + calcData['results']['primaryEmData'][mIndex] + calcData['results']['secondaryEmData'][mIndex]
-    elif calcData['freqMode'] == "gamma":
-        emm = calcData['results']['primaryEmData'][mIndex] + calcData['results']['secondaryEmData'][mIndex]
-    elif calcData['freqMode'] == "pgamma":
-        emm = calcData['results']['primaryEmData'][mIndex]
-    elif calcData['freqMode'] == "sgamma":
-        emm = calcData['results']['secondaryEmData'][mIndex]
-    elif calcData['freqMode'] == "radio":
-        emm = calcData['results']['radioEmData'][mIndex] 
-    elif "neutrinos" in calcData['freqMode']:
-        emm = calcData['results']['neutrinoEmData'][mIndex]
-    rSample = takeSamples(haloData['haloScale']*10**calcData['log10RSampleMinFactor'],rLimit,calcData['rSampleNum'])
-    fSample = calcData['fSampleValues']
-    calcData['results']['finalData'][mIndex] = fluxes.fluxGrid(rmax,haloData['haloDistance'],fSample,rSample,emm,boostMod=1.0,ergs=calcData["outCGS"])
-    print("Process Complete")
-    return calcData
-
-def calcSB(mx,calcData,haloData,diffData):
-    """
-    Computes surface brightness from given dictionaries
-
-    Arguments
-    ---------------------------
-    mx : float
-        WIMP mass in GeV
-    calcData : dictionary
-        Calculation properties
-    haloData : dictionary
-        Halo properties
-
-    Returns
-    ---------------------------
-    calcData : dictionary
-        Calculation information with surface brightness in calcData['results']['finalData']
-    """
-    print("="*spacer_length)
-    print("Calculating Surface Brightness")
-    print("="*spacer_length)
-    print(f"Frequency mode: {calcData['freqMode']}")
-    mIndex = getIndex(calcData['mWIMP'],mx)
-    if calcData['freqMode'] == "all":
-        emm = calcData['results']['radioEmData'][mIndex] + calcData['results']['primaryEmData'][mIndex] + calcData['results']['secondaryEmData'][mIndex]
-    elif calcData['freqMode'] == "gamma":
-        emm = calcData['results']['primaryEmData'][mIndex] + calcData['results']['secondaryEmData'][mIndex]
-    elif calcData['freqMode'] == "pgamma":
-        emm = calcData['results']['primaryEmData'][mIndex]
-    elif calcData['freqMode'] == "sgamma":
-        emm = calcData['results']['secondaryEmData'][mIndex]
-    elif calcData['freqMode'] == "radio":
-        emm = calcData['results']['radioEmData'][mIndex] 
-    elif "neutrinos" in calcData['freqMode']:
-        emm = calcData['results']['neutrinoEmData'][mIndex]
-    nuSB = []
-    if diffData['diffRmax'] == "2*Rvir":
-        rLimit = 2*haloData['haloRvir']
-    else:
-        rLimit = diffData['diffRmax']
-    rSample = takeSamples(haloData['haloScale']*10**calcData['log10RSampleMinFactor'],rLimit,calcData['rSampleNum'])
-    fSample = calcData['fSampleValues']
-    for nu in fSample:
-        nuSB.append(fluxes.surfaceBrightnessLoop(nu,fSample,rSample,emm,ergs=calcData["outCGS"])[1])
-    calcData['results']['finalData'][mIndex] = np.array(nuSB)
-    calcData['results']['angSampleValues'] = np.arctan(takeSamples(haloData['haloScale']*10**calcData['log10RSampleMinFactor'],rLimit,calcData['rSampleNum'])/haloData['haloDistance']*(1+haloData['haloZ'])**2)/np.pi*180*60
-    print("Process Complete")
-    return calcData  
-
-def calcJFlux(mx,calcData,haloData,partData):
-    """
-    Computes J/D-factor flux from given dictionaries
-
-    Arguments
-    ---------------------------
-    mx : float
-        WIMP mass in GeV
-    calcData : dictionary
-        Calculation properties
-    haloData : dictionary
-        Halo properties
-    partData : dictionary
-        Particle physics
-
-    Returns
-    ---------------------------
-    calcData : dictionary
-        Calculation information with flux in calcData['results']['finalData']
-    """
-    print("="*spacer_length)
-    print("Calculating Flux From J/D-factor")
-    print("="*spacer_length)
-    print(f"Frequency mode: {calcData['freqMode']}")
-    if (not 'haloJFactor' in haloData.keys()) and partData['emModel'] == "annihilation":
-        fatal_error("haloData parameter haloJFactor must be supplied to find a jflux for emModel = annihilation")  
-    elif (not 'haloDFactor' in haloData.keys()) and partData['emModel'] == "decay":
-        fatal_error("haloData parameter haloDFactor must be supplied to find a jflux for emModel = decay")  
-    else:
-        if partData['emModel'] == "annihilation":
-            jFac = haloData['haloJFactor']
-            mode_exp = 2.0
-        else:
-            jFac = haloData['haloDFactor']
-            mode_exp = 1.0
-        if partData['decayInput']:
-            mxEff = mx
-        else:
-            mxEff = mx*0.5*mode_exp #this takes into account decay when mode_exp = 1, annihilation mode_exp = 2 means mxEff = mx
-        if calcData['freqMode'] == "pgamma":
-            specType = "gammas"
-        else:
-            specType = calcData['freqMode']
-        mIndex = getIndex(calcData['mWIMP'],mx)
-        fSample = calcData['fSampleValues']
-        xSample = takeSamples(np.log10(calcData['eSampleMin']/mxEff),0,calcData['eSampleNum'],spacing="lin")
-        gSample = 10**xSample*mxEff/(constants.m_e*constants.c**2).to("GeV").value  
-        qSampleGamma = partData['dNdxInterp'][specType](mxEff,xSample).flatten()/np.log(1e1)/10**xSample/mxEff*(constants.m_e*constants.c**2).to("GeV").value*partData['crossSection']
-        calcData['results']['finalData'][mIndex] = fluxes.fluxFromJFactor(mx,haloData['haloZ'],jFac,fSample,gSample,qSampleGamma,mode_exp)
-    print("Process Complete")
-    return calcData
-
-def runChecks(calcData,haloData,partData,magData,gasData,diffData,cosmoData,clear):
-    """
-    Processes dictionaries to prepare for calculations, will crash if this is not possible
-
-    Arguments
-    ---------------------------
-    calcData : dictionary
-        Calculation properties
-    haloData : dictionary
-        Halo properties
-    partData : dictionary
-        Particle physics
-    magData : dictionary
-        Magnetic field
-    gasData : dictionary
-        Das distribution
-    diffData : dictionary
-        Diffusion properties
-    diffData : dictionary
-        Diffusion properties
-    cosmoData : dictionary
-        Cosmology properties
-    clear : string (optional)
-        What results to clear, can be 'all', 'observables' or 'final' (defaults to 'all')
-
-    Returns
-    ---------------------------
-    All given dictionaries checked and ready for calculations
-    """
-    cosmoData = checkCosmology(cosmoData)
-    if not calcData['calcMode'] == "jflux":
-        if (not calcData['freqMode'] == "pgamma") and (not "neutrinos" in calcData['freqMode']):
-            magData = checkMagnetic(magData)
-            gasData = checkGas(gasData)
-        diffData = checkDiffusion(diffData)
-        haloData = checkHalo(haloData,cosmoData)
-    else:
-        haloData = checkHalo(haloData,cosmoData,minimal=True)
-    calcData = checkCalculation(calcData)
-    if clear == "all":
-        calcData['results'] = {'electronData':[],'radioEmData':[],'primaryEmData':[],'secondaryEmData':[],'finalData':[],'neutrinoEmData':[]}
-        for i in range(len(calcData['mWIMP'])):
-            calcData['results']['electronData'].append(None)
-            calcData['results']['radioEmData'].append(None)
-            calcData['results']['primaryEmData'].append(None)
-            calcData['results']['secondaryEmData'].append(None)
-            calcData['results']['neutrinoEmData'].append(None)
-            calcData['results']['finalData'].append(None)
-    elif clear == "observables":
-        if 'results' in calcData.keys():
-            if 'electronData' in calcData['results'].keys():
-                if np.any(calcData['results']['electronData'] is None):
-                    fatal_error("calculations.runChecks(): You cannot run with clear=observables if your calcData dictionary has incomplete electronData")
-            else:
-                fatal_error("calculations.runChecks(): You cannot run with clear=observables if your calcData dictionary has no existing electronData")
-        else:
-            fatal_error("calculations.runChecks(): You cannot run with clear=observables if your calcData dictionary has no existing results")
-        calcData['results']['radioEmData'] = []
-        calcData['results']['primaryEmData'] = []
-        calcData['results']['finalData'] = []
-        calcData['results']['secondaryEmData'] = []
-        calcData['results']['neutrinoEmData'] = []
-        for i in range(len(calcData['mWIMP'])):
-            calcData['results']['radioEmData'].append(None)
-            calcData['results']['primaryEmData'].append(None)
-            calcData['results']['secondaryEmData'].append(None)
-            calcData['results']['neutrinoEmData'].append(None)
-            calcData['results']['finalData'].append(None)
-    else:
-        if 'results' in calcData.keys():
-            if 'electronData' in calcData['results'].keys():
-                if np.any(calcData['results']['electronData'] is None):
-                    fatal_error("calculations.runChecks(): You cannot run with clear=final if your calcData dictionary has incomplete electronData")
-            else:
-                fatal_error("calculations.runChecks(): You cannot run with clear=final if your calcData dictionary has no existing electronData")
-        else:
-            fatal_error("calculations.runChecks(): You cannot run with clear=observables if your calcData dictionary has no existing results")
-        calcData['results']['finalData'] = []
-        for i in range(len(calcData['mWIMP'])):
-            calcData['results']['finalData'].append(None)
-    resultUnits = {"electronData":"GeV/cm^3","radioEmData":"GeV/cm^3","primaryEmData":"GeV/cm^3","secondaryEmData":"GeV/cm^3","fSampleValues":"MHz"}
-    if "flux" in calcData['calcMode']:
-        if calcData['outCGS']:
-            resultUnits['finalData'] = "erg/(cm^2 s)"
-        else:
-            resultUnits['finalData'] = "Jy"
-    else:
-        if calcData['outCGS']:
-            resultUnits['finalData'] = "erg/(cm^2 s arcmin^2)"
-        else:
-            resultUnits['finalData'] = "Jy/arcmin^2"
-        resultUnits['angSampleValues'] = "arcmin"
-    calcData['results']['units'] = resultUnits
-    partData = checkParticles(partData,calcData)
-    return calcData,haloData,partData,magData,gasData,diffData,cosmoData
-
-def runCalculation(calcData,haloData,partData,magData,gasData,diffData,cosmoData,overWriteElectrons=True,clear="all"):
-    """
-    Processes dictionaries and runs the requested operations
-
-    Arguments
-    ---------------------------
-    calcData : dictionary
-        Calculation properties
-    haloData : dictionary
-        Halo properties
-    partData : dictionary
-        Particle physics
-    magData : dictionary
-        Magnetic field
-    gasData : dictionary
-        Das distribution
-    diffData : dictionary
-        Diffusion properties
-    diffData : dictionary
-        Diffusion properties
-    cosmoData : dictionary
-        Cosmology properties
-    overWriteElectrons : boolean (optional)
-        if False will not overWrite existing electronData values (defaults to True)
-    clear : string (optional)
-        What results to clear, can be 'all', 'observables' or 'final' (defaults to 'all')
-
-    Returns
-    ---------------------------
-    All given dictionaries checked and updated, including calcData with completed calcData['results']
-    """
-    
-    calcData,haloData,partData,magData,gasData,diffData,cosmoData = runChecks(calcData,haloData,partData,magData,gasData,diffData,cosmoData,clear)
-    print("="*spacer_length)
-    print("Beginning DarkMatters calculations")
-    print("="*spacer_length)
-    print(f"Frequency mode: {calcData['freqMode']}")
-    print(f"Calculation type: {calcData['calcMode']}")
-    calcWrite(calcData,haloData,partData,magData,gasData,diffData)
-    for mx in calcData['mWIMP']:
-        wimpWrite(mx,partData)
-        mIndex = getIndex(calcData['mWIMP'],mx)
-        if not calcData['calcMode'] == "jflux":
-            if (not calcData['freqMode'] == "pgamma") and (not "neutrinos" in calcData['freqMode']):
-                calcData = calcElectrons(mx,calcData,haloData,partData,magData,gasData,diffData,overWrite=overWriteElectrons)
-            if calcData['freqMode'] in ["all","radio"]:
-                calcData = calcRadioEm(mx,calcData,haloData,partData,magData,gasData,diffData)
-            if calcData['freqMode'] in ["all","gamma","pgamma"]:
-                calcData = calcPrimaryEm(mx,calcData,haloData,partData,diffData)
-            if calcData['freqMode'] in ["all","gamma","sgamma"]:
-                calcData = calcSecondaryEm(mx,calcData,haloData,partData,magData,gasData,diffData)
-            if "neutrinos" in calcData['freqMode']:
-                calcData = calcPrimaryEm(mx,calcData,haloData,partData,diffData)
-            if calcData['calcMode'] == "flux":
-                calcData = calcFlux(mx,calcData,haloData,diffData)
-            elif calcData['calcMode'] == "sb":
-                calcData = calcSB(mx,calcData,haloData,diffData)
-            if diffData['diffRmax'] == "2*Rvir":
-                rLimit = 2*haloData['haloRvir']
-            else:
-                rLimit = diffData['diffRmax']
-            calcData['results']['rSampleValues'] = takeSamples(haloData['haloScale']*10**calcData['log10RSampleMinFactor'],rLimit,calcData['rSampleNum'])
-            calcData['results']['units']['rSampleValues'] = "Mpc"
-            if partData['emModel'] == "annihilation":
-                mode_exp = 2.0
-            else:
-                mode_exp = 1.0
-            if calcData['freqMode'] in ["all","gamma","sgamma","radio"]:
-                if partData['decayInput']:
-                    mxEff = mx
-                else:
-                    mxEff = mx*0.5*mode_exp #this takes into account decay when mode_exp = 1, annihilation mode_exp = 2 means mxEff = mx
-                xSample = takeSamples(np.log10(calcData['eSampleMin']/mxEff),0,calcData['eSampleNum'],spacing="lin")
-                calcData['results']['eSampleValues'] = 10**xSample*mxEff
-                calcData['results']['units']['eSampleValues'] = "GeV"
-        else:
-            calcData = calcJFlux(mx,calcData,haloData,partData)
-    calcData['results']['fSampleValues'] = calcData['fSampleValues']
-    py_file = "temp_electrons_py.out"
-    c_file = "temp_electrons_c.in"
-    wd = os.getcwd()
-    if os.path.isfile(os.path.join(wd,py_file)):
-        os.remove(os.path.join(wd,py_file))
-    if os.path.isfile(os.path.join(wd,c_file)):
-        os.remove(os.path.join(wd,c_file))
-    return {'calcData':calcData,'haloData':haloData,'partData':partData,'magData':magData,'gasData':gasData,'diffData':diffData,'cosmoData':cosmoData}
-
-
->>>>>>> 77d394d2
+    return {'calc_data':calc_data,'halo_data':halo_data,'part_data':part_data,'mag_data':mag_data,'gas_data':gas_data,'diff_data':diff_data,'cosmo_data':cosmo_data}