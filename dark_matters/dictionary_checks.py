--- conflicted
+++ resolved
@@ -1,4 +1,3 @@
-<<<<<<< HEAD
 """
 DarkMatters module for checking input dictionaries are usuable 
 """
@@ -427,434 +426,4 @@
             diff_dict['diff_constant'] = 3e28
         if not 'diff_index' in diff_dict.keys():
             diff_dict['diff_index'] = 1.0/3
-    return diff_dict
-=======
-"""
-DarkMatters module for checking input dictionaries are usuable 
-"""
-import os,yaml
-import numpy as np
-from astropy import constants
-
-from .input import getSpectralData
-from .output import fatal_error,warning
-from .astro_cosmo import astrophysics,cosmology
-
-def checkCosmology(cosmoDict):
-    """
-    Checks the properties of a cosmology dictionary
-
-    Arguments
-    ---------------------------
-    cosmoDict : dictionary
-        Cosmology information
-
-    Returns
-    ---------------------------
-    cosmoDict : dictionary
-        Cosmology information in compliance with DarkMatters requirements, code will exit if this cannot be achieved
-    """
-    if not type(cosmoDict) is dict:
-        fatal_error("control.checkCosmology() must be passed a dictionary as its argument")
-    if not 'omega_m' in cosmoDict.keys() and not 'omega_l' in cosmoDict.keys():
-        cosmoDict['omega_m'] = 0.3089
-        cosmoDict['omega_l'] = 1 - cosmoDict['omega_m']
-    elif not 'omega_m' in cosmoDict.keys():
-        cosmoDict['omega_m'] = 1 - cosmoDict['omega_l']
-    elif not 'omega_l' in cosmoDict.keys():
-        cosmoDict['omega_l'] = 1 - cosmoDict['omega_m']
-    if not 'cvirMode' in cosmoDict.keys():
-        cosmoDict['cvirMode'] = 'p12'
-    cvir_modes = ['p12','munoz_2010','bullock_2001','cpu_2006']
-    if not cosmoDict['cvirMode'] in cvir_modes:
-        fatal_error(f"cosmoData['cvirMode'] = {cosmoDict['cvirMode']} is not valid, use one of {cvir_modes}")
-    if not 'h' in cosmoDict.keys():
-        cosmoDict['h'] = 0.6774
-    return cosmoDict
-
-def checkMagnetic(magDict):
-    """
-    Checks the properties of a magnetic field dictionary
-
-    Arguments
-    ---------------------------
-    magDict : dictionary
-        Magnetic field information
-
-    Returns
-    ---------------------------
-    magDict : dictionary
-        Magnetic Field information in compliance with DarkMatters requirements, code will exit if this cannot be achieved
-    """
-    if not type(magDict) is dict:
-        fatal_error("control.checkMagnetic() must be passed a dictionary as its argument")
-    inFile = open(os.path.join(os.path.dirname(os.path.realpath(__file__)),"config/magFieldProfiles.yaml"),"r")
-    profileDict = yaml.load(inFile,Loader=yaml.SafeLoader)
-    inFile.close()
-    if 'magFieldFunc' in magDict.keys() and magDict['magFuncLock']: #No functionality implemented yet
-        magDict['magProfile'] = "custom"
-        return magDict
-    if not 'magProfile' in magDict.keys():
-        magDict['magProfile'] = "flat"
-    if not magDict['magProfile'] in profileDict.keys():
-        fatal_error(f"magData variable magProfile is required to be one of {profileDict.keys()}")
-    needVars = profileDict[magDict['magProfile']]
-    for var in needVars:
-        if not var in magDict.keys():
-            fatal_error(f"magData variable {var} required for magnetic field profile {magDict['magProfile']}")
-        if not np.isscalar(magDict[var]):
-            fatal_error(f"magData property {var} must be a scalar")
-    if not magDict['magFuncLock']:
-        magDict['magFieldFunc'] = astrophysics.magneticFieldBuilder(magDict)
-    if magDict['magFieldFunc'] is None:
-        fatal_error(f"No magFieldFunc recipe for profile {magDict['magProfile']} found in astrophysics.magneticFieldBuilder()")
-    return magDict
-
-def checkHalo(haloDict,cosmoDict,minimal=False):
-    """
-    Checks the properties of a halo dictionary
-
-    Arguments
-    ---------------------------
-    haloDict : dictionary
-        Halo properties
-    cosmoDict : dictionary
-        Cosmology information, must have been checked via checkCosmology
-
-    Returns
-    ---------------------------
-    haloDict : dictionary
-        Halo information in compliance with DarkMatters requirements, code will exit if this cannot be achieved
-    """
-    if not type(haloDict) is dict:
-        fatal_error("control.checkHalo() must be passed a dictionary as its argument")
-    if ((not 'haloZ' in haloDict.keys()) or haloDict['haloZ'] == 0.0) and not 'haloDistance' in haloDict.keys():
-        fatal_error("Either haloDistance must be specified or haloZ must be non-zero")
-    elif not 'haloZ' in haloDict.keys():
-        haloDict['haloZ'] = 0.0
-    elif not 'haloDistance' in haloDict.keys():
-        haloDict['haloDistance'] = cosmology.dist_luminosity(haloDict['haloZ'],cosmoDict)
-    if minimal:
-        return haloDict
-    inFile = open(os.path.join(os.path.dirname(os.path.realpath(__file__)),"config/haloDensityProfiles.yaml"),"r")
-    haloParams = yaml.load(inFile,Loader=yaml.SafeLoader)
-    inFile.close()
-    def rhoNorm(haloDict,cosmoDict):
-        if (not "haloNorm" in haloDict.keys()) and ("haloNormRelative" in haloDict.keys()):
-            haloDict['haloNorm'] = haloDict['haloNormRelative']*cosmology.rho_crit(haloDict['haloZ'],cosmoDict)
-        elif ("haloNorm" in haloDict.keys()) and (not "haloNormRelative" in haloDict.keys()):
-            haloDict['haloNormRelative'] = haloDict['haloNorm']/cosmology.rho_crit(haloDict['haloZ'],cosmoDict)
-        else:
-            haloDict['haloNorm'] = haloDict['haloMvir']/astrophysics.rhoVirialInt(haloDict)
-            haloDict['haloNormRelative'] = haloDict['haloNorm']/cosmology.rho_crit(haloDict['haloZ'],cosmoDict)
-        return haloDict
-
-    if not 'haloWeights' in haloDict.keys():
-        haloDict['haloWeights'] = "rho"
-    if not 'haloProfile' in haloDict.keys():
-        fatal_error("halo variable haloProfile is required for non J/D-factor calculations")
-    
-    varSet1 = ["haloNorm","haloMvir","haloRvir","haloNormRelative"]
-    varSet2 = ["haloCvir","haloScale"]
-    if ((not len(set(varSet1).intersection(haloDict.keys())) > 0) or (not len(set(varSet2).intersection(haloDict.keys())) > 0)) and not ("haloRvir" in haloDict.keys() or "haloMvir" in haloDict.keys()):
-        fatal_error(f"Halo specification requires 1 halo variable from {varSet1} and 1 from {varSet2}")
-    else:
-        if haloDict['haloProfile'] not in haloParams.keys():
-            fatal_error(f"Halo specification requires haloProfile from: {haloParams.keys()}")
-        else:
-            for x in haloParams[haloDict['haloProfile']]:
-                if not x == "none":
-                    if not x in haloDict.keys():
-                        fatal_error(f"haloProfile {haloDict['haloProfile']} requires property {x} be set")
-        if haloDict["haloProfile"] == "burkert":
-            #rescale to reflect where dlnrho/dlnr = -2 (required as cvir = rvir/r_{-2})
-            #isothermal, nfw, einasto all have rs = r_{-2}
-            scaleMod = 1.5214
-        elif haloDict["haloProfile"] == "gnfw":
-            scaleMod = 2.0 - haloDict['haloIndex']
-        else:
-            scaleMod = 1.0
-        rsInfo = "haloScale" in haloDict.keys() 
-        rhoInfo = "haloNorm" in haloDict.keys() or "haloNormRelative" in haloDict.keys()
-        rvirInfo = "haloRvir" in haloDict.keys() or "haloMvir" in haloDict.keys()
-        if  rsInfo and rhoInfo:
-            if not "haloNormRelative" in haloDict.keys():
-                haloDict['haloNormRelative'] = haloDict['haloNorm']/cosmology.rho_crit(haloDict['haloZ'],cosmoDict)
-            elif not "haloNorm" in haloDict.keys():
-                haloDict['haloNorm'] = haloDict['haloNormRelative']*cosmology.rho_crit(haloDict['haloZ'],cosmoDict)
-            if (not "haloMvir" in haloDict.keys()) and ("haloRvir" in haloDict.keys()):
-                haloDict['haloMvir'] = haloDict['haloNorm']*astrophysics.rho_volume_int(haloDict)
-            elif ("haloMvir" in haloDict.keys()) and (not "haloRvir" in haloDict.keys()):
-                haloDict['haloRvir'] = cosmology.rvirFromMvir(haloDict['haloMvir'],haloDict['haloZ'],cosmoDict)
-            elif (not "haloMvir" in haloDict.keys()) and (not "haloRvir" in haloDict.keys()):
-                haloDict['haloRvir']= astrophysics.rvirFromRho(haloDict,cosmoDict)
-                haloDict['haloMvir'] = cosmology.mvirFromRvir(haloDict['haloRvir'],haloDict['haloZ'],cosmoDict)
-            if not "haloCvir" in haloDict.keys():
-                haloDict['haloCvir'] = haloDict['haloRvir']/haloDict['haloScale']/scaleMod
-        elif rvirInfo and rsInfo:
-            if not 'haloRvir' in haloDict.keys():
-                haloDict['haloRvir'] = cosmology.rvirFromMvir(haloDict['haloMvir'],haloDict['haloZ'],cosmoDict)
-            if not 'haloCvir' in haloDict.keys():
-                haloDict['haloCvir'] = haloDict['haloRvir']/haloDict['haloScale']/scaleMod
-            if not 'haloMvir' in haloDict.keys():
-                haloDict['haloMvir'] = cosmology.mvirFromRvir(haloDict['haloRvir'],haloDict['haloZ'],cosmoDict)
-            else:
-                if not 'haloRvir' in haloDict.keys():
-                    haloDict['haloRvir'] = cosmology.rvirFromMvir(haloDict['haloMvir'],haloDict['haloZ'],cosmoDict)
-                if not 'haloCvir' in haloDict.keys():
-                    haloDict['haloCvir'] = haloDict['haloRvir']/haloDict['haloScale']/scaleMod
-            haloDict = rhoNorm(haloDict,cosmoDict)
-        elif rvirInfo and 'haloCvir' in haloDict.keys():
-            if not 'haloMvir' in haloDict.keys():
-                haloDict['haloMvir'] = cosmology.mvirFromRvir(haloDict['haloRvir'],haloDict['haloZ'],cosmoDict)
-            if not 'haloRvir' in haloDict.keys():
-                haloDict['haloRvir'] = cosmology.rvirFromMvir(haloDict['haloMvir'],haloDict['haloZ'],cosmoDict)
-            if not 'haloScale' in haloDict.keys():
-                haloDict['haloScale'] = haloDict['haloRvir']/haloDict['haloCvir']/scaleMod
-            haloDict = rhoNorm(haloDict,cosmoDict)
-        elif rvirInfo:
-            if not 'haloMvir' in haloDict.keys():
-                haloDict['haloMvir'] = cosmology.mvirFromRvir(haloDict['haloRvir'],haloDict['haloZ'],cosmoDict)
-            if not 'haloRvir' in haloDict.keys():
-                haloDict['haloRvir'] = cosmology.rvirFromMvir(haloDict['haloMvir'],haloDict['haloZ'],cosmoDict)
-            haloDict['haloCvir'] = cosmology.cvir(haloDict['haloMvir'],haloDict['haloZ'],cosmoDict)
-            haloDict['haloScale'] = haloDict['haloRvir']/haloDict['haloCvir']/scaleMod
-            haloDict = rhoNorm(haloDict,cosmoDict)
-        else:
-            fatal_error(f"haloData is underspecified by {haloDict}")
-    haloDict['haloDensityFunc'] = astrophysics.haloDensityBuilder(haloDict)
-    if not "greenAveragingScale" in haloDict.keys():
-        haloDict["greenAveragingScale"] = haloDict['haloScale']
-    if haloDict['haloDensityFunc'] is None:
-        fatal_error(f"No haloDensityFunc recipe for profile {haloDict['haloProfile']} found in astrophysics.haloDensityBuilder()")
-    return haloDict
-
-def checkGas(gasDict):
-    """
-    Checks the properties of a gas dictionary
-
-    Arguments
-    ---------------------------
-    gasDict : dictionary
-        Gas properties
-
-    Returns
-    ---------------------------
-    gasDict : dictionary
-        Gas information in compliance with DarkMatters requirements, code will exit if this cannot be achieved
-    """
-    if not type(gasDict) is dict:
-        fatal_error("control.checkGas() must be passed a dictionary as its argument")
-    inFile = open(os.path.join(os.path.dirname(os.path.realpath(__file__)),"config/gasDensityProfiles.yaml"),"r")
-    gasParams = yaml.load(inFile,Loader=yaml.SafeLoader)
-    inFile.close()
-    if not 'gasProfile' in gasDict.keys():
-        gasDict['gasProfile'] = "flat"
-    else:
-        needVars = gasParams[gasDict['gasProfile']]
-        for var in needVars:
-            if not var in gasDict.keys():
-                print(f"gasData variable {var} is required for magnetic field profile {gasDict['gasProfile']}")
-                fatal_error("gasData underspecified")
-    gasDict['gasDensityFunc'] = astrophysics.gasDensityBuilder(gasDict)
-    if gasDict['gasDensityFunc'] is None:
-        fatal_error(f"No gasDensityFunc recipe for profile {gasDict['gasProfile']} found in astrophysics.gasDensityBuilder()")
-    return gasDict   
-
-def checkCalculation(calcDict):
-    """
-    Checks the properties of a calculation dictionary
-
-    Arguments
-    ---------------------------
-    calcDict : dictionary
-        Calculation information
-
-    Returns
-    ---------------------------
-    calcDict : dictionary 
-        Calculation information in compliance with DarkMatters requirements, code will exit if this cannot be achieved
-    """
-    if not type(calcDict) is dict:
-        fatal_error("control.checkCalculation() must be passed a dictionary as its argument")
-    calcParams = {'allElectronModes':["adi-python","green-python","green-c"],'allModes':["jflux","flux","sb"],"allFreqs":["radio","all","gamma","pgamma","sgamma","neutrinos_e","neutrinos_mu","neutrinos_tau"]}
-    if not 'mWIMP' in calcDict.keys():
-        fatal_error("calcDict requires the variable mWIMP be set")
-    if not 'calcMode' in calcDict.keys() or (not calcDict['calcMode'] in calcParams['allModes']):
-        fatal_error(f"calcDict requires the variable calcMode with options: {calcParams['allModes']}")
-    if not 'freqMode' in calcDict.keys() or (not calcDict['freqMode'] in calcParams['allFreqs']):
-        fatal_error(f"calcDict requires the variable freqMode with options: {calcParams['allFreqs']}")
-    if not 'electronMode' in calcDict.keys():
-        calcDict['electronMode'] = "adi-python"  
-    elif calcDict['electronMode'] not in calcParams['allElectronModes']:
-        fatal_error(f"electronMode can only take the values: green-python, green-c, or adi-python. Your value of {calcDict['electronMode']} is invalid")
-    if not 'outCGS' in calcDict.keys():
-        calcDict['outCGS'] = False
-    if not 'fSampleValues' in calcDict.keys(): 
-        if not 'fSampleLimits' in calcDict.keys():
-            fatal_error("calcDict requires one of the following variables: fSampleLimits, giving the minimum and maximum frequencies to be studied OR fSampleValues, an array of explicitly sampled frequencies")
-        if not 'fSampleNum' in calcDict.keys():
-            calcDict['fSampleNum'] = int((np.log10(calcDict['fSampleLimits'][1]) - np.log10(calcDict['fSampleLimits'][0]))/5)
-        if not 'fSampleSpacing' in calcDict.keys():
-            calcDict['fSampleSpacing'] = "log"
-        if calcDict['fSampleSpacing'] == "lin":
-            calcDict['fSampleValues'] = np.linspace(calcDict['fSampleLimits'][0],calcDict['fSampleLimits'][1],num=calcDict['fSampleNum'])
-        else:
-            calcDict['fSampleValues'] = np.logspace(np.log10(calcDict['fSampleLimits'][0]),np.log10(calcDict['fSampleLimits'][1]),num=calcDict['fSampleNum'])
-    else:
-        calcDict['fSampleNum'] = len(calcDict['fSampleValues'])
-        calcDict['fSampleLimits'] = [calcDict['fSampleValues'][0],calcDict['fSampleValues'][-1]]
-        calcDict['fSampleSpacing'] = "custom"
-
-    if not 'eSampleNum' in calcDict.keys():
-        if 'green' in calcDict['electronMode']:
-            calcDict['eSampleNum'] = 50
-        else:
-            calcDict['eSampleNum'] = 80
-    if not 'rSampleNum' in calcDict.keys():
-        if 'green' in calcDict['electronMode']:
-            calcDict['rSampleNum'] = 50
-        else:
-            calcDict['rSampleNum'] = 80
-    if not 'log10RSampleMinFactor' in calcDict.keys():
-        calcDict['log10RSampleMinFactor'] = -2
-    if not 'eSampleMin' in calcDict.keys():
-        calcDict['eSampleMin'] = (constants.m_e*constants.c**2).to("GeV").value #GeV
-
-    if calcDict['calcMode'] in ["flux"]:
-        if (not 'calcRmaxIntegrate' in calcDict.keys()) and (not 'calcAngmaxIntegrate' in calcDict.keys()):
-            fatal_error(f"calcDict requires one of the variables calcRmaxIntegrate or calcAngmaxIntegrate for the selected mode: {calcDict['calcMode']}")
-        elif ('calcRmaxIntegrate' in calcDict.keys()) and ('calcAngmaxIntegrate' in calcDict.keys()):
-            fatal_error(f"calcDict requires ONLY one of the variables calcRmaxIntegrate or calcAngmaxIntegrate for the selected mode: {calcDict['calcMode']}")
-
-    if not calcDict['calcMode'] == "jflux":
-        if "green" in calcDict['electronMode']: 
-            if not 'threadNumber' in calcDict.keys():
-                calcDict['threadNumber'] = 4
-            if not "imageNumber" in calcDict.keys():
-                calcDict['imageNumber'] = 30
-            if (not 'electronExecFile' in calcDict.keys()):
-                calcDict['electronExecFile'] = os.path.join(os.path.dirname(os.path.realpath(__file__)),"emissions/electron.x")
-            if (not 'rGreenSampleNum' in calcDict.keys()):
-                calcDict['rGreenSampleNum'] = 61
-            if calcDict['rGreenSampleNum'] < 61:
-                fatal_error("rGreenSampleNum cannot be set below 61 without incurring errors")
-            if (not 'eGreenSampleNum' in calcDict.keys()):
-                calcDict['eGreenSampleNum'] = 401
-            if calcDict['eGreenSampleNum'] < 201:
-                fatal_error("eGreenSampleNum cannot be set below 201 without incurring substantial errors, recommended value is 401")
-            if calcDict['eGreenSampleNum'] < 401:
-                warning(f"eGreenSampleNum recommended value is 401 to minimize errors, you are curently using {calcDict['eGreenSampleNum']}")
-            if (calcDict['rGreenSampleNum']-1)%4 != 0:
-                fatal_error(f"rGreenSampleNum - 1 must be divisible by 4, you provided {calcDict['rGreenSampleNum']}")
-            if (calcDict['eGreenSampleNum']-1)%4 != 0:
-                fatal_error(f"eGreenSampleNum - 1 must be divisible by 4, you provided {calcDict['eGreenSampleNum']}")
-        elif calcDict['electronMode'] == "adi-python":
-            if not "adiDeltaTi" in calcDict.keys():
-                calcDict['adiDeltaTi'] = 1e9 
-            if not "adiDeltaTReduction" in calcDict.keys():
-                calcDict['adiDeltaTReduction'] = 0.5 
-            if not "adiMaxSteps" in calcDict.keys():
-                calcDict['adiMaxSteps'] = 100
-            if not "adiDeltaTConstant" in calcDict.keys():
-                calcDict['adiDeltaTConstant'] = False 
-            if not "adiBenchMarkMode" in calcDict.keys():
-                calcDict['adiBenchMarkMode'] = False  
-            if not 'adiDeltaTMin' in calcDict.keys():
-                calcDict['adiDeltaTMin'] = 1e1  
-    else:
-        if not calcDict['freqMode'] in ["pgamma","neutrinos_mu","neutrinos_e","neutrinos_tau"]:
-            fatal_error("calcData freqMode parameter can only be pgamma, or neutrinos_x (x= e, mu, or tau) for calcMode jflux")
-    greenOnlyParams = ["rGreenSampleNum","eGreenSampleNum","threadNumber","imageNumber"]
-    adiOnlyParams = ["adiDeltaTReduction","adiDeltaTi","adiMaxSteps","adiDeltaTConstant","adiBenchMarkMode","adiDeltaTMin"]
-    if "green" in calcDict['electronMode']:
-        for p in adiOnlyParams:
-            if p in calcDict.keys():
-                calcDict.pop(p)
-    else:
-        for p in greenOnlyParams:
-            if p in calcDict.keys():
-                calcDict.pop(p)
-    return calcDict 
-
-def checkParticles(partDict,calcDict):
-    """
-    Checks the properties of a particle physics dictionary
-
-    Arguments
-    ---------------------------
-    partDict : dictionary
-        Particle physics information
-    calcDict : dictionary
-        Calculation information, must have been checkCalculation'd first
-
-    Returns
-    ---------------------------
-    partDict : dictionary 
-        Particle physics in compliance with DarkMatters requirements, code will exit if this cannot be achieved
-    """
-    if not type(calcDict) is dict or not type(partDict) is dict:
-        fatal_error("control.checkParticles() must be passed a dictionaries as its argument")
-    if not 'partModel' in partDict.keys():
-        fatal_error("partDict requires a partModel value")
-    if not 'emModel' in partDict.keys():
-        partDict['emModel'] = "annihilation"
-    elif not partDict['emModel'] in ["annihilation","decay"]:
-        fatal_error("emModel must be set to either annihilation or decay")
-    if not 'decayInput' in partDict.keys():
-        partDict['decayInput'] = False
-    if not 'spectrumDirectory' in partDict.keys():
-        partDict['spectrumDirectory'] = os.path.join(os.path.dirname(os.path.realpath(__file__)),"particle_physics")
-    if not os.path.isdir(partDict['spectrumDirectory']):
-        warning(f"partData['spectrumDirectory'] = {partDict['spectrumDirectory']} is not a valid folder, using default instead")
-        partDict['spectrumDirectory'] = os.path.join(os.path.dirname(os.path.realpath(__file__)),"particle_physics")
-    specSet = []
-    if "neutrinos" in calcDict['freqMode']:
-        specSet.append(calcDict['freqMode'])
-    if calcDict['freqMode'] in ["gamma","pgamma","sgamma","all"]:
-        specSet.append("gammas")
-    if calcDict['freqMode'] in ['sgamma',"radio","all","gamma"]:
-        specSet.append("positrons")
-    partDict['dNdxInterp'] = getSpectralData(partDict['spectrumDirectory'],partDict['partModel'],specSet,mode=partDict["emModel"])
-    if 'crossSection' in partDict.keys() and 'decayRate' in partDict.keys():
-        fatal_error("You cannot have both a crossSection and decayRate set for the particle physics")
-    elif not 'crossSection' in partDict.keys() and not 'decayRate' in partDict.keys():
-        if partDict['emModel'] == "annihilation":
-            partDict['crossSection'] = 1e-26
-        else:
-            partDict['decayRate'] = 1e-26
-    return partDict
-
-def checkDiffusion(diffDict):
-    """
-    Checks the properties of a diffusion dictionary
-
-    Arguments
-    ---------------------------
-    diffDict : dictionary
-        Diffusion information
-
-    Returns
-    ---------------------------
-    diffDict : dictionary
-        Diffusion information in compliance with DarkMatters requirements, code will exit if this cannot be achieved
-    """
-    if not type(diffDict) is dict:
-        fatal_error("control.checkDiffusion() must be passed a dictionary as its argument")
-    if not 'lossOnly' in diffDict.keys():
-        diffDict['lossOnly'] = False
-    if not 'photonDensity' in diffDict.keys():
-        diffDict['photonDensity'] = 0.0
-    if not 'photonTemp' in diffDict.keys():
-        diffDict['photonTemp'] = 2.7255
-    if not 'diffRmax' in diffDict.keys():
-        diffDict['diffRmax'] = "2*Rvir"
-    if diffDict['lossOnly']:
-        diffDict['diffConstant'] = 0.0
-    else:
-        if not 'diffConstant' in diffDict.keys():
-            diffDict['diffConstant'] = 3e28
-        if not 'diffIndex' in diffDict.keys():
-            diffDict['diffIndex'] = 1.0/3
-    return diffDict
->>>>>>> 77d394d2
+    return diff_dict