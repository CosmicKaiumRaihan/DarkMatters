<<<<<<< HEAD
"""
DarkMatters module for handling input
"""
import numpy as np
import yaml,json
from astropy import units
from scipy.interpolate import interp2d
import os
from .output import fatal_error,check_quant,warning

def get_spectral_data(spec_dir,part_model,spec_set,mode="annihilation"):
    """
    Retrieves particle yield spectra for a given model, set of WIMP masses, and products

    Arguments
    ---------------------------
    spec_dir : str
        Path of folder where spectra are stored
    part_model : str 
        Label of particle physics model
    spec_set :  str, list
        Particle yield spectra to be loaded. Allowed entries are "gammas", "positrons", "neutrinos_x" where x = mu,e, or tau
    mode : str, optional 
        Annihilation or decay
    pppcdb4dm : bool
        Flag for using pppc4dmid tables

    Returns
    ---------------------------
    spec_dict : dictionary
        Dictionary of yield spectra, keys matching spec_set, values are interpolating functions
    """
    spec_dict = {}
    for f in spec_set:
        if part_model in ["bb","qq","ww","ee","hh","tautau","mumu","tt","zz"]:
            spec_dict[f] = read_spectrum(os.path.join(spec_dir,f"AtProduction_{f}.dat"),part_model,mode=mode,pppc4dmid=True)
        else:
            spec_dict[f] = read_spectrum(os.path.join(spec_dir,f"{part_model}_AtProduction_{f}.dat"),part_model,mode=mode,pppc4dmid=False)
    return spec_dict

def read_spectrum(spec_file,part_model,mode="annihilation",pppc4dmid=True):
    """
    Reads file to get particle yield spectra for a given model and set of WIMP masses

    Arguments
    ---------------------------
    spec_file : str
        Path of spectrum file
    part_model : str 
        Label of particle physics model
    mode : float, optional 
        Flag, 2.0 for annihilation or 1.0 for decay
    pppc4dmid : bool, optional 
        Flag for using PPPC4DMID tables

    Returns
    ---------------------------
    intp: interpolating function (mx,log10(energy/mx))
        Interpolating function for particle yields

    Notes
    ---------------------------
    file names format : "AtProduction_part_model_products.dat", "products" can be "positrons", "gammas", or "neutrinos_e" etc 
    A custom spec_file must be formatted as follows:
    column 0: WIMP mass in GeV, column 1: log10(energy/mx) , column 2: dN/dlog10(energy/mx)
    """
    #mDM      Log[10,x]   eL         eR         e          \[Mu]L     \[Mu]R     \[Mu]      \[Tau]L    \[Tau]R    \[Tau]     q            c            b            t            WL          WT          W           ZL          ZT          Z           g            \[Gamma]    h           \[Nu]e     \[Nu]\[Mu]   \[Nu]\[Tau]   V->e       V->\[Mu]   V->\[Tau]
    ch_cols = {"ee":4,"mumu":7,"tautau":10,"qq":11,"bb":13,"tt":14,"ww":17,"zz":20,"gamma":22,'hh':23}
    if pppc4dmid:
        n_col = ch_cols[part_model]
    else:
        n_col = 2
    m_col = 0
    x_col = 1
    try:
        spec_data = np.loadtxt(spec_file,unpack=True)
    except IOError:
        fatal_error("Spectrum File: "+spec_file+" does not exist at the specified location")
    mx = np.unique(spec_data[m_col])
    x_log = np.unique(spec_data[x_col])
    dn_data = spec_data[n_col]
    #dn_data.reshape((len(mx),len(x_log)))
    if mode == "annihilation":
        intp = interp2d(mx,x_log,dn_data,fill_value=0.0)
    else:
        intp = interp2d(mx,x_log,dn_data,fill_value=0.0)
    return intp    

def read_input_file(input_file,in_mode="yaml"):
    """
    Reads a yaml file and builds dictionaries 

    Arguments
    ---------------------------
    input_file : str 
        Path of input file

    Returns
    ---------------------------
    data_sets : dictionaries
        Dictionaries storing information on: calculations, halo properties, particle physics, magnetic fields, gas distribution, diffusion, and cosmology

    Notes
    ---------------------------
    All dictionaries are returned, empty dictionaries indicate no properties were set in the file
    """
    stream = open(input_file, 'r')
    if in_mode == "yaml":
        input_data = yaml.load(stream,Loader=yaml.SafeLoader)
    elif in_mode == "json":
        input_data = json.load(stream)
    else:
        fatal_error(f"The argument in_mode = {in_mode} given to input.readinput_file() does not match any valid input modes")
    stream.close()
    valid_keys = ["halo_data","mag_data","gas_data","diff_data","part_data","calc_data","cosmo_data"]
    dm_units = {"temperature":"K","energy_density":"eV/cm^3","decay_rate":"1/s","cross_section":"cm^3/s","time":"yr","distance":"Mpc","mass":"solMass","density":"Msun/Mpc^3","num_density":"1/cm^3","magnetic":"microGauss","energy":"GeV","frequency":"MHz","angle":"arcmin","j_factor":"GeV^2/cm^5","d_factor":"GeV/cm^2","diff_constant":"cm^2/s"}
    data_sets = {}
    for key in valid_keys:
        data_sets[key] = {}
    for h in input_data.keys():
        if not h in valid_keys:
            fatal_error(f"The key {h} in the file {input_file} is not valid, options are {valid_keys}")
        for x in input_data[h].keys():
            if not isinstance(input_data[h][x],dict):
                data_sets[h][x] = input_data[h][x]
            elif 'unit' in input_data[h][x].keys():
                quant = check_quant(x) #we find out what kind of units x has, i.e. distance, mass etc
                if not quant is None:
                    unit_str = dm_units[quant] #get the unit DM uses internally
                else:
                    fatal_error(f"{h} property {x} does not accept a unit argument")
                try:
                    data_sets[h][x] = ((input_data[h][x]['value']*units.Unit(input_data[h][x]['unit'])).to(unit_str)).value #convert the units to internal system
                except AttributeError:
                    data_sets[h][x] = (input_data[h][x]['value']*units.Unit(input_data[h][x]['unit'])).to(unit_str)
                except:
                    fatal_error(f"Processing failed on {h} property {x} ")
    if len(data_sets['mag_data']) > 0:
        data_sets['mag_data']['mag_func_lock'] = False
    return data_sets

def read_dm_output(f_name,in_mode="yaml"):
    """
    Reads in an output yaml file created by DarkMatters

    Arguments
    ---------------------------
    f_name : str 
        Path of file

    Returns
    ---------------------------
    Dictionaries storing information on: calculations, halo properties, particle physics, magnetic fields, gas distribution, diffusion, and cosmology
    """
    try:
        stream = open(f_name, 'r')
    except IOError:
        fatal_error(f"File {f_name} not found")
    if in_mode == "yaml":
        try:
            in_data = yaml.load(stream,Loader=yaml.SafeLoader)
        except:
            stream.close()
            stream = open(f_name, 'r')
            warning(f"Loading {f_name} with unsafeLoader (probably due to numpy objects)")
            in_data = yaml.load(stream,Loader=yaml.UnsafeLoader)
    elif in_mode == "json":
        in_data = json.load(stream)
    else:
        fatal_error(f"The argument in_mode = {in_mode} given to input.readinput_file() does not match any valid input modes")
    stream.close()
    return in_data
=======
"""
DarkMatters module for handling input
"""
import numpy as np
import yaml,json
from astropy import units
from scipy.interpolate import interp2d
import os
from .output import fatal_error,checkQuant,warning

def getSpectralData(spec_dir,partModel,specSet,mode="annihilation"):
    """
    Retrieves particle yield spectra for a given model, set of WIMP masses, and products

    Arguments
    ---------------------------
    spec_dir : str
        Path of folder where spectra are stored
    partModel : str 
        Label of particle physics model
    specSet :  str, list
        Particle yield spectra to be loaded. Allowed entries are "gammas", "positrons", "neutrinos_x" where x = mu,e, or tau
    mode : str, optional 
        Annihilation or decay
    pppcdb4dm : bool
        Flag for using pppc4dmid tables

    Returns
    ---------------------------
    specDict : dictionary
        Dictionary of yield spectra, keys matching specSet, values are interpolating functions
    """
    specDict = {}
    for f in specSet:
        if partModel in ["bb","qq","ww","ee","hh","tautau","mumu","tt","zz"]:
            specDict[f] = readSpectrum(os.path.join(spec_dir,f"AtProduction_{f}.dat"),partModel,mode=mode,pppc4dmid=True)
        else:
            specDict[f] = readSpectrum(os.path.join(spec_dir,f"{partModel}_AtProduction_{f}.dat"),partModel,mode=mode,pppc4dmid=False)
    return specDict

def readSpectrum(spec_file,partModel,mode="annihilation",pppc4dmid=True):
    """
    Reads file to get particle yield spectra for a given model and set of WIMP masses

    Arguments
    ---------------------------
    spec_file : str
        Path of spectrum file
    partModel : str 
        Label of particle physics model
    mode : float, optional 
        Flag, 2.0 for annihilation or 1.0 for decay
    pppc4dmid : bool, optional 
        Flag for using PPPC4DMID tables

    Returns
    ---------------------------
    intp: interpolating function (mx,log10(energy/mx))
        Interpolating function for particle yields

    Notes
    ---------------------------
    file names format : "AtProduction_partModel_products.dat", "products" can be "positrons", "gammas", or "neutrinos_e" etc 
    A custom spec_file must be formatted as follows:
    column 0: WIMP mass in GeV, column 1: log10(energy/mx) , column 2: dN/dlog10(energy/mx)
    """
    #mDM      Log[10,x]   eL         eR         e          \[Mu]L     \[Mu]R     \[Mu]      \[Tau]L    \[Tau]R    \[Tau]     q            c            b            t            WL          WT          W           ZL          ZT          Z           g            \[Gamma]    h           \[Nu]e     \[Nu]\[Mu]   \[Nu]\[Tau]   V->e       V->\[Mu]   V->\[Tau]
    chCols = {"ee":4,"mumu":7,"tautau":10,"qq":11,"bb":13,"tt":14,"ww":17,"zz":20,"gamma":22,'hh':23}
    if pppc4dmid:
        nCol = chCols[partModel]
    else:
        nCol = 2
    mCol = 0
    xCol = 1
    try:
        specData = np.loadtxt(spec_file,unpack=True)
    except IOError:
        fatal_error("Spectrum File: "+spec_file+" does not exist at the specified location")
    mx = np.unique(specData[mCol])
    xLog = np.unique(specData[xCol])
    dnData = specData[nCol]
    #dnData.reshape((len(mx),len(xLog)))
    if mode == "annihilation":
        intp = interp2d(mx,xLog,dnData,fill_value=0.0)
    else:
        intp = interp2d(mx,xLog,dnData,fill_value=0.0)
    return intp    

def readInputFile(inputFile,inMode="yaml"):
    """
    Reads a yaml file and builds dictionaries 

    Arguments
    ---------------------------
    inputFile : str 
        Path of input file

    Returns
    ---------------------------
    datasets : dictionaries
        Dictionaries storing information on: calculations, halo properties, particle physics, magnetic fields, gas distribution, diffusion, and cosmology

    Notes
    ---------------------------
    All dictionaries are returned, empty dictionaries indicate no properties were set in the file
    """
    stream = open(inputFile, 'r')
    if inMode == "yaml":
        inputData = yaml.load(stream,Loader=yaml.SafeLoader)
    elif inMode == "json":
        inputData = json.load(stream)
    else:
        fatal_error(f"The argument inMode = {inMode} given to input.readInputFile() does not match any valid input modes")
    stream.close()
    validKeys = ["haloData","magData","gasData","diffData","partData","calcData","cosmoData"]
    dmUnits = {"temperature":"K","energyDensity":"eV/cm^3","decayRate":"1/s","crossSection":"cm^3/s","time":"yr","distance":"Mpc","mass":"solMass","density":"Msun/Mpc^3","numDensity":"1/cm^3","magnetic":"microGauss","energy":"GeV","frequency":"MHz","angle":"arcmin","jFactor":"GeV^2/cm^5","dFactor":"GeV/cm^2","diffConstant":"cm^2/s"}
    dataSets = {}
    for key in validKeys:
        dataSets[key] = {}
    for h in inputData.keys():
        if not h in validKeys:
            fatal_error(f"The key {h} in the file {inputFile} is not valid, options are {validKeys}")
        for x in inputData[h].keys():
            if not isinstance(inputData[h][x],dict):
                dataSets[h][x] = inputData[h][x]
            elif 'unit' in inputData[h][x].keys():
                quant = checkQuant(x) #we find out what kind of units x has, i.e. distance, mass etc
                if not quant is None:
                    unitStr = dmUnits[quant] #get the unit DM uses internally
                else:
                    fatal_error(f"{h} property {x} does not accept a unit argument")
                try:
                    dataSets[h][x] = ((inputData[h][x]['value']*units.Unit(inputData[h][x]['unit'])).to(unitStr)).value #convert the units to internal system
                except AttributeError:
                    dataSets[h][x] = (inputData[h][x]['value']*units.Unit(inputData[h][x]['unit'])).to(unitStr)
                except:
                    fatal_error(f"Processing failed on {h} property {x} ")
    if len(dataSets['magData']) > 0:
        dataSets['magData']['magFuncLock'] = False
    return dataSets

def readDMOutput(fName,inMode="yaml"):
    """
    Reads in an output yaml file created by DarkMatters

    Arguments
    ---------------------------
    fName : str 
        Path of file

    Returns
    ---------------------------
    Dictionaries storing information on: calculations, halo properties, particle physics, magnetic fields, gas distribution, diffusion, and cosmology
    """
    try:
        stream = open(fName, 'r')
    except IOError:
        fatal_error(f"File {fName} not found")
    if inMode == "yaml":
        try:
            inData = yaml.load(stream,Loader=yaml.SafeLoader)
        except:
            stream.close()
            stream = open(fName, 'r')
            warning(f"Loading {fName} with unsafeLoader (probably due to numpy objects)")
            inData = yaml.load(stream,Loader=yaml.UnsafeLoader)
    elif inMode == "json":
        inData = json.load(stream)
    else:
        fatal_error(f"The argument inMode = {inMode} given to input.readInputFile() does not match any valid input modes")
    stream.close()
    return inData

>>>>>>> 77d394d2
<|MERGE_RESOLUTION|>--- conflicted
+++ resolved
@@ -1,4 +1,3 @@
-<<<<<<< HEAD
 """
 DarkMatters module for handling input
 """
@@ -170,179 +169,4 @@
     else:
         fatal_error(f"The argument in_mode = {in_mode} given to input.readinput_file() does not match any valid input modes")
     stream.close()
-    return in_data
-=======
-"""
-DarkMatters module for handling input
-"""
-import numpy as np
-import yaml,json
-from astropy import units
-from scipy.interpolate import interp2d
-import os
-from .output import fatal_error,checkQuant,warning
-
-def getSpectralData(spec_dir,partModel,specSet,mode="annihilation"):
-    """
-    Retrieves particle yield spectra for a given model, set of WIMP masses, and products
-
-    Arguments
-    ---------------------------
-    spec_dir : str
-        Path of folder where spectra are stored
-    partModel : str 
-        Label of particle physics model
-    specSet :  str, list
-        Particle yield spectra to be loaded. Allowed entries are "gammas", "positrons", "neutrinos_x" where x = mu,e, or tau
-    mode : str, optional 
-        Annihilation or decay
-    pppcdb4dm : bool
-        Flag for using pppc4dmid tables
-
-    Returns
-    ---------------------------
-    specDict : dictionary
-        Dictionary of yield spectra, keys matching specSet, values are interpolating functions
-    """
-    specDict = {}
-    for f in specSet:
-        if partModel in ["bb","qq","ww","ee","hh","tautau","mumu","tt","zz"]:
-            specDict[f] = readSpectrum(os.path.join(spec_dir,f"AtProduction_{f}.dat"),partModel,mode=mode,pppc4dmid=True)
-        else:
-            specDict[f] = readSpectrum(os.path.join(spec_dir,f"{partModel}_AtProduction_{f}.dat"),partModel,mode=mode,pppc4dmid=False)
-    return specDict
-
-def readSpectrum(spec_file,partModel,mode="annihilation",pppc4dmid=True):
-    """
-    Reads file to get particle yield spectra for a given model and set of WIMP masses
-
-    Arguments
-    ---------------------------
-    spec_file : str
-        Path of spectrum file
-    partModel : str 
-        Label of particle physics model
-    mode : float, optional 
-        Flag, 2.0 for annihilation or 1.0 for decay
-    pppc4dmid : bool, optional 
-        Flag for using PPPC4DMID tables
-
-    Returns
-    ---------------------------
-    intp: interpolating function (mx,log10(energy/mx))
-        Interpolating function for particle yields
-
-    Notes
-    ---------------------------
-    file names format : "AtProduction_partModel_products.dat", "products" can be "positrons", "gammas", or "neutrinos_e" etc 
-    A custom spec_file must be formatted as follows:
-    column 0: WIMP mass in GeV, column 1: log10(energy/mx) , column 2: dN/dlog10(energy/mx)
-    """
-    #mDM      Log[10,x]   eL         eR         e          \[Mu]L     \[Mu]R     \[Mu]      \[Tau]L    \[Tau]R    \[Tau]     q            c            b            t            WL          WT          W           ZL          ZT          Z           g            \[Gamma]    h           \[Nu]e     \[Nu]\[Mu]   \[Nu]\[Tau]   V->e       V->\[Mu]   V->\[Tau]
-    chCols = {"ee":4,"mumu":7,"tautau":10,"qq":11,"bb":13,"tt":14,"ww":17,"zz":20,"gamma":22,'hh':23}
-    if pppc4dmid:
-        nCol = chCols[partModel]
-    else:
-        nCol = 2
-    mCol = 0
-    xCol = 1
-    try:
-        specData = np.loadtxt(spec_file,unpack=True)
-    except IOError:
-        fatal_error("Spectrum File: "+spec_file+" does not exist at the specified location")
-    mx = np.unique(specData[mCol])
-    xLog = np.unique(specData[xCol])
-    dnData = specData[nCol]
-    #dnData.reshape((len(mx),len(xLog)))
-    if mode == "annihilation":
-        intp = interp2d(mx,xLog,dnData,fill_value=0.0)
-    else:
-        intp = interp2d(mx,xLog,dnData,fill_value=0.0)
-    return intp    
-
-def readInputFile(inputFile,inMode="yaml"):
-    """
-    Reads a yaml file and builds dictionaries 
-
-    Arguments
-    ---------------------------
-    inputFile : str 
-        Path of input file
-
-    Returns
-    ---------------------------
-    datasets : dictionaries
-        Dictionaries storing information on: calculations, halo properties, particle physics, magnetic fields, gas distribution, diffusion, and cosmology
-
-    Notes
-    ---------------------------
-    All dictionaries are returned, empty dictionaries indicate no properties were set in the file
-    """
-    stream = open(inputFile, 'r')
-    if inMode == "yaml":
-        inputData = yaml.load(stream,Loader=yaml.SafeLoader)
-    elif inMode == "json":
-        inputData = json.load(stream)
-    else:
-        fatal_error(f"The argument inMode = {inMode} given to input.readInputFile() does not match any valid input modes")
-    stream.close()
-    validKeys = ["haloData","magData","gasData","diffData","partData","calcData","cosmoData"]
-    dmUnits = {"temperature":"K","energyDensity":"eV/cm^3","decayRate":"1/s","crossSection":"cm^3/s","time":"yr","distance":"Mpc","mass":"solMass","density":"Msun/Mpc^3","numDensity":"1/cm^3","magnetic":"microGauss","energy":"GeV","frequency":"MHz","angle":"arcmin","jFactor":"GeV^2/cm^5","dFactor":"GeV/cm^2","diffConstant":"cm^2/s"}
-    dataSets = {}
-    for key in validKeys:
-        dataSets[key] = {}
-    for h in inputData.keys():
-        if not h in validKeys:
-            fatal_error(f"The key {h} in the file {inputFile} is not valid, options are {validKeys}")
-        for x in inputData[h].keys():
-            if not isinstance(inputData[h][x],dict):
-                dataSets[h][x] = inputData[h][x]
-            elif 'unit' in inputData[h][x].keys():
-                quant = checkQuant(x) #we find out what kind of units x has, i.e. distance, mass etc
-                if not quant is None:
-                    unitStr = dmUnits[quant] #get the unit DM uses internally
-                else:
-                    fatal_error(f"{h} property {x} does not accept a unit argument")
-                try:
-                    dataSets[h][x] = ((inputData[h][x]['value']*units.Unit(inputData[h][x]['unit'])).to(unitStr)).value #convert the units to internal system
-                except AttributeError:
-                    dataSets[h][x] = (inputData[h][x]['value']*units.Unit(inputData[h][x]['unit'])).to(unitStr)
-                except:
-                    fatal_error(f"Processing failed on {h} property {x} ")
-    if len(dataSets['magData']) > 0:
-        dataSets['magData']['magFuncLock'] = False
-    return dataSets
-
-def readDMOutput(fName,inMode="yaml"):
-    """
-    Reads in an output yaml file created by DarkMatters
-
-    Arguments
-    ---------------------------
-    fName : str 
-        Path of file
-
-    Returns
-    ---------------------------
-    Dictionaries storing information on: calculations, halo properties, particle physics, magnetic fields, gas distribution, diffusion, and cosmology
-    """
-    try:
-        stream = open(fName, 'r')
-    except IOError:
-        fatal_error(f"File {fName} not found")
-    if inMode == "yaml":
-        try:
-            inData = yaml.load(stream,Loader=yaml.SafeLoader)
-        except:
-            stream.close()
-            stream = open(fName, 'r')
-            warning(f"Loading {fName} with unsafeLoader (probably due to numpy objects)")
-            inData = yaml.load(stream,Loader=yaml.UnsafeLoader)
-    elif inMode == "json":
-        inData = json.load(stream)
-    else:
-        fatal_error(f"The argument inMode = {inMode} given to input.readInputFile() does not match any valid input modes")
-    stream.close()
-    return inData
-
->>>>>>> 77d394d2
+    return in_data